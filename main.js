--- conflicted
+++ resolved
@@ -178,7 +178,6 @@
         const audioFile = await audioRecorder.stopRecording();
         isRecording = false;
         console.log('Audio file saved:', audioFile);
-<<<<<<< HEAD
         // --- Send audio directly to Gemini ---
         try {
           const fs = require('fs');
@@ -211,51 +210,6 @@
           console.log('Gemini AI audio response:', aiResponse);
         } catch (audioErr) {
           console.error('Gemini audio analysis failed:', audioErr);
-=======
-        
-        // Notify chat interface recording stopped
-        if (aiInputWindow && aiInputWindow.webContents) {
-          aiInputWindow.webContents.send('recording-status-changed', false);
-        }
-        
-        // --- Send audio directly to Gemini (no transcription) ---
-        try {
-          console.log('Sending system audio directly to Gemini...');
-          
-          // Read the audio file
-          const fs = require('fs');
-          const audioBuffer = fs.readFileSync(audioFile);
-          
-          // Send directly to Gemini for audio processing
-          const aiResponse = await geminiClient.processAudio(audioBuffer, 'audio/wav', 'Please listen to this system audio and provide a helpful response about what you heard.');
-          
-          console.log('Gemini AI audio response received');
-          
-          // Send to chat interface if open
-          if (aiInputWindow && aiInputWindow.isVisible()) {
-            aiInputWindow.webContents.send('add-audio-result', {
-              response: aiResponse,
-              audioFile: audioFile
-            });
-          } else {
-            // Show in overlay or console
-            console.log('📻 Audio Analysis:', aiResponse.substring(0, 100) + '...');
-          }
-          
-          // Clean up audio file after processing
-          await audioRecorder.cleanupAudioFile(audioFile);
-          
-        } catch (audioProcessErr) {
-          console.error('Audio processing failed:', audioProcessErr);
-          
-          // Send error to chat if open
-          if (aiInputWindow && aiInputWindow.isVisible()) {
-            aiInputWindow.webContents.send('add-audio-result', {
-              response: `❌ Audio processing failed: ${audioProcessErr.message}`,
-              audioFile: null
-            });
-          }
->>>>>>> 352cc443
         }
         // Optionally: clean up audio file
         try { await audioRecorder.cleanupAudioFile(audioFile); } catch {}
